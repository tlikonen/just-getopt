#![warn(missing_docs)]

//! # Introduction
//!
//! This library crate implements a Posix `getopt`-like command-line
//! option parser with simple programming interface. More specifically
//! the parser is like `getopt`'s GNU extension called `getopt_long`
//! which is familiar command-line option format for users of
//! Linux-based operating systems.
//!
//! The name is `just_getopt` because this is *just a getopt parser* and
//! (almost) nothing more. The intent is to provide the parsed output
//! and basic methods for examining the output. There will not be
//! anything for interpreting the output or for printing messages to
//! program's user. The responsibility of interpretation is left to your
//! program.
//!
//! In getopt logic there are two types of command-line options:
//!
//!  1. short options with a single letter name (`-f`)
//!  2. long options with more than one letter as their name (`--file`).
//!
//! Both option types may accept an optional value or they may require a
//! value. Values are given after the option. See the section **Parsing
//! Rules** below for more information.
//!
//! Programming examples are in the **Examples** section below and in
//! the source code repository's "examples" directory.
//!
//! # Parsing Rules
//!
//! By default, all options are expected to come first in the command
//! line. Other arguments (non-options) come after options. Therefore
//! the first argument that does not look like an option stops option
//! parsing and the rest of the command line is parsed as non-options.
//! This default can be changed, so that options and non-options can be
//! mixed in their order in the command line. See [`OptSpecs::flag`]
//! method for more information.
//!
//! In command line the "pseudo option" `--` (two dashes) always stops
//! the option parser. Then the rest of the command line is parsed as
//! regular arguments (non-options).
//!
//! ## Short Options
//!
//! Short options in the command line start with the `-` character which
//! is followed by option's name character (`-c`), usually a letter.
//!
//! If option requires a value the value must be entered either directly
//! after the option character (`-cVALUE`) or as the next command-line
//! argument (`-c VALUE`). In the latter case anything that follows `-c`
//! will be parsed as option's value.
//!
//! If option accepts an optional value the value must always be entered
//! directly after the option character (`-cVALUE`). Otherwise there is
//! no value for this option.
//!
//! Several short options can be entered together after one `-`
//! character (`-abc`) but then only the last option in the series may
//! have required or optional value.
//!
//! ## Long Options
//!
//! Long options start with `--` characters and the option name comes
//! directly after it (`--foo`). The name must be at least two
//! characters long.
//!
//! If option requires a value the value must be entered either directly
//! after the option name and `=` character (`--foo=VALUE`) or as the
//! next command-line argument (`--foo VALUE`). In the latter case
//! anything that follows `--foo` will be parsed as option's value.
//!
//! If option accepts an optional value the value must always be entered
//! directly after the option name and `=` character (`--foo=VALUE`).
//! Otherwise there is no value for this option.
//!
//! Option `--foo=` is valid format when the option requires a value or
//! accepts an optional value. It means that the value is empty string.
//! It is not valid format when the option does not accept a value.
//!
//! # Examples
//!
//! Following examples will guide through a typical use of this library
//! crate and command-line parsing.
//!
//! ## Prepare
//!
//! First we bring some important paths into the scope of our program.
//!
//! ```
//! use just_getopt::{OptFlags, OptSpecs, OptValue};
//! ```
//!
//! Then we define which command-line options are valid for the program.
//! We do this by creating an instance of [`OptSpecs`] struct by calling
//! function [`OptSpecs::new`]. Then we modify the struct instance with
//! [`option`](OptSpecs::option) and [`flag`](OptSpecs::flag) methods.
//!
//! ```
//! # use just_getopt::{OptFlags, OptSpecs, OptValue};
//! let specs = OptSpecs::new()
//!     .option("help", "h", OptValue::None) // Arguments: (id, name, value_type)
//!     .option("help", "help", OptValue::None)
//!     .option("file", "f", OptValue::Required)
//!     .option("file", "file", OptValue::Required)
//!     .option("verbose", "v", OptValue::Optional)
//!     .option("verbose", "verbose", OptValue::Optional)
//!     .flag(OptFlags::OptionsEverywhere);
//! ```
//!
//! Each [`option`](OptSpecs::option) method above adds a single option
//! information to the option specification. Method's arguments are:
//!
//!  1. `id`: Programmer's identifier string for the option. The same
//!     identifier is used later to check if this particular option was
//!     present in the command line. Several options may have the same
//!     `id`. This makes sense when short option and long option have
//!     the same meaning, like `-h` and `--help` for printing help.
//!
//!  2. `name`: Option's name string in the command line, without
//!     prefix. A single-character name (like `h`) defines a short
//!     option which is entered like `-h` in the command line. Longer
//!     name defines a long option which is entered like `--help` in the
//!     command line.
//!
<<<<<<< HEAD
//!  3. `value_type`: Whether or not this option accepts a value and is
//!     the value optional or required. The argument is a variant of
//!     enum [`OptValue`].
=======
//!  3. `value_type`: Whether or not this option accepts a value and if
//!     the value is optional or required. The argument is a variant of
//!     enum [`OptValueType`].
>>>>>>> 628192a2
//!
//! The [`flag`](OptSpecs::flag) method above adds a configuration flag
//! for the command-line parser. It is a variant of enum [`OptFlags`].
//! This variant [`OptionsEverywhere`](OptFlags::OptionsEverywhere)
//! changes the command-line parser to accept options and other
//! arguments in mixed order in the command line. That is, options can
//! come after non-option arguments.
//!
//! For better explanation see the documentation of [`OptSpecs`] struct
//! and its methods [`option`](OptSpecs::option) and
//! [`flag`](OptSpecs::flag). Also see methods
//! [`limit_options`](OptSpecs::limit_options),
//! [`limit_other_args`](OptSpecs::limit_other_args) and
//! [`limit_unknown_options`](OptSpecs::limit_unknown_options).
//!
//! ## Parse the Command Line
//!
//! We are ready to parse program's command-line arguments. We do this
//! with [`OptSpecs::getopt`] method. Arguments we get from
//! [`std::env::args`] function which returns an iterator.
//!
//! ```
//! # use just_getopt::{OptFlags, OptSpecs, OptValue};
//! # let specs = OptSpecs::new();
//! // Get arguments iterator from operating system and skip the first item
//! let args = std::env::args().skip(1); // which is this program's file path.
//! let parsed = specs.getopt(args); // Getopt! Use the "specs" variable defined above.
//! ```
//!
//! If you want to try [`getopt`](OptSpecs::getopt) method without
//! program's real command-line arguments you can also run it with other
//! iterator argument or with a vector or an array as an argument. Like
//! this:
//!
//! ```
//! # use just_getopt::{OptFlags, OptSpecs, OptValue};
//! # let specs = OptSpecs::new();
//! let parsed = specs.getopt(["--file=123", "-f456", "foo", "-av", "bar"]);
//! ```
//!
//! ## Examine the Parsed Output
//!
//! The command line is now parsed and the variable `parsed` (see above)
//! owns an [`Args`] struct which represents the parsed output in
//! organized form. It is a public struct and it can be examined
//! manually. There are some methods for convenience, and some of them
//! are shown in the following examples.
//!
//! At this stage it is useful to see the returned [`Args`] struct. One
//! of its fields may contain some [`Opt`] structs too if the parser
//! found valid command-line options. Let's print it:
//!
//! ```
//! # use just_getopt::{OptFlags, OptSpecs, OptValue};
//! # let specs = OptSpecs::new();
//! # let parsed = specs.getopt(["--file=123", "-f456", "foo", "-av", "bar"]);
//! eprintln!("{:#?}", parsed);
//! ```
//!
//! That could print something like this:
//!
//! ```text
//! Args {
//!     options: [
//!         Opt {
//!             id: "file",
//!             name: "file",
//!             value_required: true,
//!             value: Some(
//!                 "123",
//!             ),
//!         },
//!         Opt {
//!             id: "file",
//!             name: "f",
//!             value_required: true,
//!             value: Some(
//!                 "456",
//!             ),
//!         },
//!         Opt {
//!             id: "verbose",
//!             name: "v",
//!             value_required: false,
//!             value: None,
//!         },
//!     ],
//!     other: [
//!         "foo",
//!         "bar",
//!     ],
//!     unknown: [
//!         "a",
//!     ],
//! }
//! ```
//!
//! ### Unknown Options
//!
//! We probably want to tell program's user if there were unknown
//! options. An error message to [`std::io::stderr`] stream is usually
//! enough. No need to panic.
//!
//! ```
//! # use just_getopt::{OptFlags, OptSpecs, OptValue};
//! # let specs = OptSpecs::new();
//! # let parsed = specs.getopt(["--file=123", "-f456", "foo", "-av", "bar"]);
//! for u in &parsed.unknown {
//!     eprintln!("Unknown option: {}", u);
//! }
//! ```
//!
//! ### Required Value Missing
//!
//! More serious error is a missing value to an option which requires a
//! value (like `file` option in our example, see above). That can be a
//! good reason to exit the program.
//!
//! ```no_run
//! # use just_getopt::{OptFlags, OptSpecs, OptValue};
//! # let specs = OptSpecs::new();
//! # let parsed = specs.getopt(["--file=123", "-f456", "foo", "-av", "bar"]);
//! for o in parsed.required_value_missing() {
//!     eprintln!("Value is required for option '{}'.", o.name);
//!     std::process::exit(1);
//! }
//! ```
//!
//! ### Print Help Message
//!
//! Command-line programs always have `-h` or `--help` option for
//! printing a friendly help message. The following example shows how to
//! detect that option.
//!
//! ```no_run
//! # use just_getopt::{OptFlags, OptSpecs, OptValue};
//! # let specs = OptSpecs::new();
//! # let parsed = specs.getopt(["--file=123", "-f456", "foo", "-av", "bar"]);
//! if parsed.option_exists("help") {
//!     println!("Print friendly help about program's usage.");
//!     std::process::exit(2);
//! }
//! ```
//!
//! The `"help"` string in the first line above is the identifier string
//! (`id`) for the option. It was defined with [`OptSpecs::option`]
//! method in the example code earlier. Identifier strings are used to
//! find if a specific option was given in the command line.
//!
//! ### Collect Values and Other Arguments
//!
//! The rest depends very much on individual program's needs. Probably
//! often we would collect what values were given to options. In our
//! example program there are `-f` and `--file` options that require a
//! value. We could collect all those values next.
//!
//! ```
//! # use just_getopt::{OptFlags, OptSpecs, OptValue};
//! # let specs = OptSpecs::new();
//! # let parsed = specs.getopt(["--file=123", "-f456", "foo", "-av", "bar"]);
//! for f in parsed.options_value_all("file") {
//!     println!("File name: {:?}", f);
//! }
//! ```
//!
//! Notice if `-v` or `--verbose` was given, even without a value. Then
//! collect all (optional) values for the option.
//!
//! ```
//! # use just_getopt::{OptFlags, OptSpecs, OptValue};
//! # let specs = OptSpecs::new();
//! # let parsed = specs.getopt(["--file=123", "-f456", "foo", "-av", "bar"]);
//! if parsed.option_exists("verbose") {
//!     println!("Option 'verbose' was given.");
//!
//!     for v in parsed.options_value_all("verbose") {
//!         println!("Verbose level: {:?}", v);
//!     }
//! }
//! ```
//!
//! Finally, our example program will handle all other arguments, that
//! is, non-option arguments.
//!
//! ```
//! # use just_getopt::{OptFlags, OptSpecs, OptValue};
//! # let specs = OptSpecs::new();
//! # let parsed = specs.getopt(["--file=123", "-f456", "foo", "-av", "bar"]);
//! for o in &parsed.other {
//!     println!("Other argument: {:?}", o);
//! }
//! ```
//!
//! # More Help
//!
//! A complete working example code -- very similar to previous examples
//! -- is in the source code repository's "examples" directory. It can
//! be run with command `cargo run --example basic -- your arguments`.
//! Try it with different command-line arguments.
//!
//! Further reading:
//!
//!   - [`OptSpecs`] struct and its methods.
//!   - [`Args`] struct and its methods.

mod parser;

/// Specification for program's valid command-line options.
///
/// An instance of this struct is needed before command-line options can
/// be parsed. Instances are created with function [`OptSpecs::new`] and
/// they are modified with [`option`](OptSpecs::option) and other
/// methods
///
/// The struct instance is used when parsing the command line given by
/// program's user. The parser methods is [`getopt`](OptSpecs::getopt).

#[derive(Debug, PartialEq)]
pub struct OptSpecs {
    options: Vec<OptSpec>,
    flags: Vec<OptFlags>,
    option_limit: u32,
    other_limit: u32,
    unknown_limit: u32,
}

const COUNTER_LIMIT: u32 = u32::MAX;

#[derive(Debug, PartialEq)]
struct OptSpec {
    id: String,
    name: String,
    value_type: OptValue,
}

/// Option's value type.
///
/// See [`OptSpecs::option`] method for more information.

#[derive(Debug, PartialEq)]
pub enum OptValue {
    /// Option does not accept a value.
    None,
    /// Option accepts an optional value.
    Optional,
    /// Option requires a value.
    Required,
}

/// Flags for changing command-line parser's behavior.
///
/// See [`OptSpecs::flag`] method for more information.

#[derive(Debug, PartialEq)]
#[non_exhaustive]
pub enum OptFlags {
    /// Accept command-line options and other arguments in mixed order
    /// in the command line. That is, options can come after non-option
    /// arguments.
    ///
    /// This is not the default behavior. By default the first
    /// non-option argument in the command line stops option parsing and
    /// the rest of the command line is parsed as non-options (other
    /// arguments), even if they look like options.
    OptionsEverywhere,

    /// Long options don't need to be written in full in the command
    /// line. They can be shortened as long as there are enough
    /// characters to find a unique prefix match. If there are more than
    /// one match the option given in the command line is classified as
    /// unknown.
    PrefixMatchLongOptions,
}

impl OptSpecs {
    /// Create and return a new instance of [`OptSpecs`] struct.
    ///
    /// The created instance is "empty" and does not contain any
    /// specifications for command-line options. Apply
    /// [`option`](OptSpecs::option) or other methods to make it useful
    /// for parsing command-line.
    pub fn new() -> Self {
        Self {
            options: Vec::new(),
            flags: Vec::new(),
            option_limit: COUNTER_LIMIT,
            other_limit: COUNTER_LIMIT,
            unknown_limit: COUNTER_LIMIT,
        }
    }

    /// Add an option specification for [`OptSpecs`].
    ///
    /// The method requires three arguments:
    ///
    ///  1. `id`: Programmer's identifier string for the option. Later,
    ///     after parsing the command line, the identifier is used to
    ///     match if this particular option was present in the
    ///     command-line.
    ///
    ///     Several options may have the same identifier string. This
    ///     makes sense when different option names in the command line
    ///     represent the same meaning, like `-h` and `--help` for
    ///     printing program's help message.
    ///
    ///  2. `name`: Option's name string in the command line (without
    ///     prefix). If the string is a single character (like `h`) it
    ///     defines a short option which is entered as `-h` in the
    ///     command line. If there are more than one character in the
    ///     string it defines a long option name (like `help`) which is
    ///     entered as `--help` in the command line.
    ///
    ///     All options must have a unique `name` string. This method
    ///     will panic if the same `name` is added twice. The method
    ///     will also panic if the `name` string contains illegal
    ///     characters. Space characters are not accepted. A short
    ///     option name can't be `-` and long option names can't have
    ///     any `=` characters nor `-` as their first character.
    ///
    ///  3. `value_type`: A variant of enum [`OptValue`] which defines
    ///     if this option accepts a value. If not, use
    ///     [`OptValue::None`] as method's argument. If an optional
    ///     value is accepted, use [`OptValue::Optional`]. If the option
    ///     requires a value, use [`OptValue::Required`].
    ///
    /// The return value is the same struct instance which was modified.
    pub fn option(mut self, id: &str, name: &str, value_type: OptValue) -> Self {
        assert!(
            id.chars().count() > 0,
            "Option's \"id\" must be at least 1 character long."
        );

        let name_count = name.chars().count();

        if name_count == 1 {
            assert!(
                parser::is_valid_short_option_name(name),
                "Not a valid short option name."
            );
        } else if name_count >= 2 {
            assert!(
                parser::is_valid_long_option_name(name),
                "Not a valid long option name."
            );
        } else {
            panic!("Option's \"name\" must be at least 1 character long.");
        }

        for e in &self.options {
            assert!(
                e.name != name,
                "No duplicates allowed for option's \"name\"."
            );
        }

        self.options.push(OptSpec {
            id: id.to_string(),
            name: name.to_string(),
            value_type,
        });
        self
    }

    /// Add a flag that changes parser's behavior.
    ///
    /// Method's only argument `flag` is a variant of enum [`OptFlags`].
    /// Their names and meanings are:
    ///
    ///   - [`OptFlags::OptionsEverywhere`]: Accept command-line options
    ///     and other arguments in mixed order in the command line. That
    ///     is, options can come after non-option arguments.
    ///
    ///     This is not the default behavior. By default the first
    ///     non-option argument in the command line stops option parsing
    ///     and the rest of the command line is parsed as non-options
    ///     (other arguments), even if they look like options.
    ///
    ///   - [`OptFlags::PrefixMatchLongOptions`]: With this flag long
    ///     options don't need to be written in full in the command
    ///     line. They can be shortened as long as there are enough
    ///     characters to find a unique prefix match. If there are more
    ///     than one match the option which was given in the command
    ///     line is classified as unknown.
    ///
    /// The return value is the same struct instance which was modified.
    pub fn flag(mut self, flag: OptFlags) -> Self {
        if !self.flags.contains(&flag) {
            self.flags.push(flag);
        }
        self
    }

    fn is_flag(&self, flag: OptFlags) -> bool {
        self.flags.contains(&flag)
    }

    /// Maximum number of valid options.
    ///
    /// Method's argument `limit` sets the maximum number of valid
    /// options to collect from the command line. The rest is ignored.
    /// This doesn't include unknown options (see
    /// [`limit_unknown_options`](OptSpecs::limit_unknown_options)).
    ///
    /// The return value is the same struct instance which was modified.
    pub fn limit_options(mut self, limit: u32) -> Self {
        self.option_limit = limit;
        self
    }

    /// Maximum number of other command-line arguments.
    ///
    /// Method's argument `limit` sets the maximum number of other
    /// (non-option) arguments to collect from the command line. The
    /// rest is ignored.
    ///
    /// Note: If your program accepts *n* number of command-line
    /// argument (apart from options) you could set this limit to *n +
    /// 1*. This way you know if there were more arguments than needed
    /// and can inform program's user about that. There is no need to
    /// collect more arguments.
    ///
    /// The return value is the same struct instance which was modified.
    pub fn limit_other_args(mut self, limit: u32) -> Self {
        self.other_limit = limit;
        self
    }

    /// Maximum number of unknown options.
    ///
    /// Method's argument `limit` sets the maximum number of unique
    /// unknown options to collect from the command line. Duplicates are
    /// not collected.
    ///
    /// Note: If you want to stop your program if it notices just one
    /// unknown option you can set this limit to 1. There is probably no
    /// need to collect more of them.
    ///
    /// The return value is the same struct instance which was modified.
    pub fn limit_unknown_options(mut self, limit: u32) -> Self {
        self.unknown_limit = limit;
        self
    }

    /// Getopt-parse an iterable item as command line arguments.
    ///
    /// This method's argument `args` is of any type that implements
    /// trait [`IntoIterator`] and that has items of type that
    /// implements trait [`ToString`]. For example, argument `args` can
    /// be a vector or an iterator such as command-line arguments
    /// returned by [`std::env::args`].
    ///
    /// The return value is an [`Args`] struct which represents the
    /// command-line information in organized form.
    pub fn getopt<I, S>(&self, args: I) -> Args
    where
        I: IntoIterator<Item = S>,
        S: ToString,
    {
        parser::parse(self, args.into_iter().map(|i| i.to_string()))
    }

    fn get_short_option_match(&self, name: &str) -> Option<&OptSpec> {
        if name.chars().count() != 1 {
            return None;
        }
        self.options.iter().find(|e| e.name == name)
    }

    fn get_long_option_match(&self, name: &str) -> Option<&OptSpec> {
        if name.chars().count() < 2 {
            return None;
        }
        self.options.iter().find(|e| e.name == name)
    }

    fn get_long_option_prefix_match(&self, name: &str) -> Option<&OptSpec> {
        if name.chars().count() < 2 {
            return None;
        }

        let mut result = None;

        for e in &self.options {
            if e.name.starts_with(name) {
                if result.is_none() {
                    result = Some(e);
                } else {
                    return None;
                }
            }
        }
        result
    }
}

impl Default for OptSpecs {
    fn default() -> Self {
        Self::new()
    }
}

/// Parsed command line in organized form.
///
/// Instances of this struct are usually created with
/// [`OptSpecs::getopt`] method and an instance represents the parsed
/// output in organized form. See each field's documentation for more
/// information.
///
/// Programmers can use the parsed output ([`Args`] struct) any way they
/// like. There are some methods for convenience.

#[derive(Debug, PartialEq)]
pub struct Args {
    /// A vector of valid command-line options.
    ///
    /// Elements of this vector are [`Opt`] structs which each
    /// represents a single command-line option. Elements are in the
    /// same order as given (by program's user) in the command line. The
    /// vector is empty if the parser didn't find any valid command-line
    /// options.
    pub options: Vec<Opt>,

    /// A vector of other arguments (non-options).
    ///
    /// Each element of the vector is a single non-option argument
    /// string in the same order as given (by program's user) in the
    /// command line. The vector is empty if the parser didn't find any
    /// non-option arguments.
    pub other: Vec<String>,

    /// Unknown options.
    ///
    /// Command-line arguments that look like options but were not part
    /// of [`OptSpecs`] specification are classified as unknown. They
    /// are listed in this vector. Possible duplicate unknown options
    /// have been filtered out.
    ///
    /// Each element is the name string for the option (without `-` or
    /// `--` prefix). For unknown short options the element is a
    /// single-character string. For unknown long options the string has
    /// more than one character. The whole vector is empty if there were
    /// no unknown options.
    ///
    /// If a long option does not accept a value (that is, its value
    /// type is [`OptValue::None`]) but user gives it a value with
    /// equal sign notation (`--foo=`), that option is classified as
    /// unknown and it will be in this field's vector with name `foo=`.
    pub unknown: Vec<String>,
}

impl Args {
    fn new() -> Self {
        Args {
            options: Vec::new(),
            other: Vec::new(),
            unknown: Vec::new(),
        }
    }

    /// Find options with missing required value.
    ///
    /// This method finds all (otherwise valid) options which require a
    /// value but the value is missing. That is, [`OptSpecs`] struct
    /// specification defined that an option requires a value but
    /// program's user didn't give one in the command line. Such thing
    /// can happen if an option like `--file` is the last argument in
    /// the command line and that option requires a value. Empty string
    /// `""` is not classified as missing value because it can be valid
    /// user input in many situations.
    ///
    /// The return value implements the [`DoubleEndedIterator`] trait
    /// (possibly empty, if no matches) and each item is a reference to
    /// [`Opt`] struct in the original [`Args::options`] field. Items
    /// are in the same order as in the parsed command line. You can
    /// collect the iterator to a vector by applying method
    /// [`collect`](core::iter::Iterator::collect)`::<Vec<&Opt>>()`.
    pub fn required_value_missing(&self) -> impl DoubleEndedIterator<Item = &Opt> {
        self.options
            .iter()
            .filter(|opt| opt.value_required && opt.value.is_none())
    }

    /// Return boolean whether option with the given `id` exists.
    ///
    /// This is functionally the same as
    /// [`options_first`](Args::options_first)`(id).is_some()`.
    pub fn option_exists(&self, id: &str) -> bool {
        self.options.iter().any(|opt| opt.id == id)
    }

    /// Find all options with the given `id`.
    ///
    /// Find all options which have the identifier `id`. (Option
    /// identifiers have been defined in [`OptSpecs`] struct before
    /// parsing.)
    ///
    /// The return value implements the [`DoubleEndedIterator`] trait
    /// (possibly empty, if no matches) and each item is a reference to
    /// [`Opt`] struct in the original [`Args::options`] field. Items
    /// are in the same order as in the parsed command line. You can
    /// collect the iterator to a vector by applying method
    /// [`collect`](core::iter::Iterator::collect)`::<Vec<&Opt>>()`.
    pub fn options_all<'a>(&'a self, id: &'a str) -> impl DoubleEndedIterator<Item = &'a Opt> {
        self.options.iter().filter(move |opt| opt.id == id)
    }

    /// Find the first option with the given `id`.
    ///
    /// Find and return the first match for option `id` in command-line
    /// arguments' order. (Options' identifiers have been defined in
    /// [`OptSpecs`] struct before parsing.)
    ///
    /// The return value is a variant of enum [`Option`]. Their
    /// meanings:
    ///
    ///   - `None`: No options found with the given `id`.
    ///
    ///   - `Some(&Opt)`: An option was found with the given `id` and a
    ///     reference is provided to its [`Opt`] struct in the original
    ///     [`Args::options`] field.
    pub fn options_first(&self, id: &str) -> Option<&Opt> {
        self.options.iter().find(|opt| opt.id == id)
    }

    /// Find the last option with the given `id`.
    ///
    /// This is similar to [`options_first`](Args::options_first) method
    /// but this returns the last match in command-line arguments'
    /// order.
    pub fn options_last(&self, id: &str) -> Option<&Opt> {
        self.options.iter().rev().find(|opt| opt.id == id)
    }

    /// Find all values for options with the given `id`.
    ///
    /// Find all options which match the identifier `id` and which also
    /// have a value assigned. (Options' identifiers have been defined
    /// in [`OptSpecs`] struct before parsing.)
    ///
    /// The return value implements the [`DoubleEndedIterator`] trait
    /// (possibly empty, if no matches) and each item is a reference to
    /// string in [`Opt::value`] field in the original [`Args::options`]
    /// field. Items are in the same order as in the parsed command
    /// line. You can collect the iterator to a vector by applying
    /// method
    /// [`collect`](core::iter::Iterator::collect)`::<Vec<&String>>()`.
    pub fn options_value_all<'a>(
        &'a self,
        id: &'a str,
    ) -> impl DoubleEndedIterator<Item = &'a String> {
        self.options.iter().filter_map(move |opt| {
            if opt.id == id {
                opt.value.as_ref()
            } else {
                None
            }
        })
    }

    /// Find the first option with a value for given option `id`.
    ///
    /// Find the first option with the identifier `id` and which has a
    /// value assigned. (Options' identifiers have been defined in
    /// [`OptSpecs`] struct before parsing.) Method's return value is a
    /// variant of enum [`Option`] which are:
    ///
    ///   - `None`: No options found with the given `id` and a value
    ///     assigned. Note that there could be options for the same `id`
    ///     but they don't have a value.
    ///
    ///   - `Some(&String)`: An option was found with the given `id` and
    ///     the option has a value assigned. A reference is provided to
    ///     the string value in the [`Opt::value`] field in the original
    ///     [`Args::options`] field.
    pub fn options_value_first(&self, id: &str) -> Option<&String> {
        match self
            .options
            .iter()
            .find(|opt| opt.id == id && opt.value.is_some())
        {
            Some(o) => o.value.as_ref(),
            None => None,
        }
    }

    /// Find the last option with a value for given option `id`.
    ///
    /// This is similar to
    /// [`options_value_first`](Args::options_value_first) method but
    /// this method finds and returns the last option's value.
    ///
    /// Note: Program's user may give the same option several times in
    /// the command line. If the option accepts a value it may be
    /// suitable to consider only the last value relevant. (Or the
    /// first, or maybe print an error message for providing several,
    /// possibly conflicting, values.)
    pub fn options_value_last(&self, id: &str) -> Option<&String> {
        match self
            .options
            .iter()
            .rev()
            .find(|opt| opt.id == id && opt.value.is_some())
        {
            Some(o) => o.value.as_ref(),
            None => None,
        }
    }
}

/// Structured option information.
///
/// This [`Opt`] struct represents organized information about single
/// command-line option. Instances of this struct are usually created by
/// [`OptSpecs::getopt`] method which returns an [`Args`] struct which
/// have these [`Opt`] structs inside.
///
/// A programmer may need these when examining parsed command-line
/// options. See the documentation of individual fields for more
/// information. Also see [`Args`] struct and its methods.

#[derive(Debug, PartialEq)]
pub struct Opt {
    /// Identifier for the option.
    ///
    /// Identifiers are defined with [`OptSpecs::option`] method before
    /// parsing command-line arguments. After [`OptSpecs::getopt`]
    /// parsing the same identifier is copied here and it confirms that
    /// the option was indeed given in the command line.
    pub id: String,

    /// Option's name in the parsed command line.
    ///
    /// Option's name that was used in the command line. For short
    /// options this is a single-character string. For long options the
    /// name has more than one characters.
    pub name: String,

    /// The option requires a value.
    ///
    /// `true` means that the option was defined with value type
    /// [`OptValue::Required`]. See [`OptSpecs::flag`] method for
    /// more information. This field does not guarantee that there
    /// actually was a value for the option in the command line.
    pub value_required: bool,

    /// Option's value.
    ///
    /// The value is a variant of enum [`Option`]. Value `None` means
    /// that there is no value for the option. Value `Some(String)`
    /// provides a value.
    pub value: Option<String>,
}

#[cfg(test)]
mod tests {
    use super::*;

    #[test]
    fn t_create_optspecs_01() {
        let mut spec;
        let mut expect;

        spec = OptSpecs::new().option("help", "help", OptValue::None);
        expect = OptSpec {
            id: String::from("help"),
            name: String::from("help"),
            value_type: OptValue::None,
        };
        assert_eq!(1, spec.options.len());
        assert_eq!(&expect, &spec.options[0]);
        assert_eq!(COUNTER_LIMIT, spec.option_limit);
        assert_eq!(COUNTER_LIMIT, spec.other_limit);
        assert_eq!(COUNTER_LIMIT, spec.unknown_limit);

        spec = spec.option("file", "f", OptValue::Optional);
        expect = OptSpec {
            id: String::from("file"),
            name: String::from("f"),
            value_type: OptValue::Optional,
        };
        assert_eq!(2, spec.options.len());
        assert_eq!(&expect, &spec.options[1]);

        spec = spec.option("file", "file", OptValue::Required);
        expect = OptSpec {
            id: String::from("file"),
            name: String::from("file"),
            value_type: OptValue::Required,
        };
        assert_eq!(3, spec.options.len());
        assert_eq!(&expect, &spec.options[2]);

        spec = spec.flag(OptFlags::OptionsEverywhere);
        assert_eq!(1, spec.flags.len()); // Length 1
        assert_eq!(true, spec.is_flag(OptFlags::OptionsEverywhere));
        spec = spec.flag(OptFlags::PrefixMatchLongOptions);
        assert_eq!(2, spec.flags.len()); // Length 2
        assert_eq!(true, spec.is_flag(OptFlags::PrefixMatchLongOptions));
        spec = spec.flag(OptFlags::OptionsEverywhere);
        spec = spec.flag(OptFlags::PrefixMatchLongOptions);
        assert_eq!(2, spec.flags.len()); // Length still 2

        spec = spec.limit_options(9);
        spec = spec.limit_other_args(10);
        spec = spec.limit_unknown_options(3);
        assert_eq!(9, spec.option_limit);
        assert_eq!(10, spec.other_limit);
        assert_eq!(3, spec.unknown_limit);
    }

    #[test]
    #[should_panic]
    fn t_create_optspecs_02() {
        let _spec = OptSpecs::new().option("", "h", OptValue::None);
    }

    #[test]
    #[should_panic]
    fn t_create_optspecs_03() {
        let _spec =
            OptSpecs::new()
                .option("h", "h", OptValue::None)
                .option("h", "h", OptValue::None);
    }

    #[test]
    #[should_panic]
    fn t_create_optspecs_04() {
        let _spec = OptSpecs::new().option("h", "", OptValue::None);
    }

    #[test]
    fn t_is_flag() {
        let mut spec = OptSpecs::new().flag(OptFlags::OptionsEverywhere);
        assert_eq!(true, spec.is_flag(OptFlags::OptionsEverywhere));

        spec = spec.flag(OptFlags::PrefixMatchLongOptions);
        assert_eq!(true, spec.is_flag(OptFlags::PrefixMatchLongOptions));
    }

    #[test]
    fn t_parsed_output_010() {
        let parsed = OptSpecs::new()
            .option("help", "h", OptValue::None)
            .option("help", "help", OptValue::None)
            .option("file", "f", OptValue::Required)
            .option("file", "file", OptValue::Required)
            .getopt(["-h", "--help", "-f123", "-f", "456", "foo", "bar"]);

        assert_eq!(true, parsed.option_exists("help"));
        assert_eq!(true, parsed.option_exists("file"));
        assert_eq!(false, parsed.option_exists("x"));

        assert_eq!("h", parsed.options_first("help").unwrap().name);
        assert_eq!("help", parsed.options_last("help").unwrap().name);
        assert_eq!("help", parsed.options_first("help").unwrap().id);
        assert_eq!("help", parsed.options_last("help").unwrap().id);
        assert_eq!(false, parsed.options_first("help").unwrap().value_required);
        assert_eq!(false, parsed.options_last("help").unwrap().value_required);

        assert_eq!("f", parsed.options_first("file").unwrap().name);
        assert_eq!(
            "123",
            parsed.options_first("file").unwrap().value.clone().unwrap()
        );
        assert_eq!(
            "456",
            parsed.options_last("file").unwrap().value.clone().unwrap()
        );
        assert_eq!(true, parsed.options_first("file").unwrap().value_required);

        assert_eq!("foo", parsed.other[0]);
        assert_eq!("bar", parsed.other[1]);
    }

    #[test]
    fn t_parsed_output_020() {
        let parsed = OptSpecs::new()
            .limit_options(1)
            .limit_other_args(2)
            .option("help", "h", OptValue::None)
            .getopt(["-h", "foo", "-h"]);

        assert_eq!("h", parsed.options_first("help").unwrap().name);
        assert_eq!(2, parsed.other.len());
        assert_eq!("foo", parsed.other[0]);
        assert_eq!("-h", parsed.other[1]);
    }

    #[test]
    fn t_parsed_output_030() {
        let parsed = OptSpecs::new()
            .flag(OptFlags::OptionsEverywhere)
            .option("help", "h", OptValue::None)
            .option("help", "help", OptValue::None)
            .option("file", "f", OptValue::Required)
            .option("file", "file", OptValue::Required)
            .getopt(["-h", "foo", "--help", "--file=123", "bar", "--file", "456"]);

        assert_eq!("h", parsed.options_first("help").unwrap().name);
        assert_eq!("help", parsed.options_last("help").unwrap().name);
        assert_eq!(
            "123",
            parsed.options_first("file").unwrap().value.clone().unwrap()
        );
        assert_eq!(
            "456",
            parsed.options_last("file").unwrap().value.clone().unwrap()
        );
        assert_eq!("foo", parsed.other[0]);
        assert_eq!("bar", parsed.other[1]);
    }

    #[test]
    fn t_parsed_output_040() {
        let parsed = OptSpecs::new()
            .option("debug", "d", OptValue::Optional)
            .option("verbose", "verbose", OptValue::Optional)
            .getopt(["-d1", "-d", "--verbose", "--verbose=123"]);

        assert_eq!(
            "1",
            parsed
                .options_first("debug")
                .unwrap()
                .value
                .clone()
                .unwrap()
        );
        assert_eq!(None, parsed.options_last("debug").unwrap().value);
        assert_eq!(false, parsed.options_last("debug").unwrap().value_required);

        assert_eq!(None, parsed.options_first("verbose").unwrap().value);
        assert_eq!(
            "123",
            parsed
                .options_last("verbose")
                .unwrap()
                .value
                .clone()
                .unwrap()
        );
        assert_eq!(
            false,
            parsed.options_last("verbose").unwrap().value_required
        );
    }

    #[test]
    fn t_parsed_output_050() {
        let parsed = OptSpecs::new()
            .option("debug", "d", OptValue::Optional)
            .getopt(["-abcd", "-adbc"]);

        assert_eq!(None, parsed.options_first("debug").unwrap().value);
        assert_eq!(
            "bc",
            parsed.options_last("debug").unwrap().value.clone().unwrap()
        );

        assert_eq!(3, parsed.unknown.len());
        assert_eq!("a", parsed.unknown[0]);
        assert_eq!("b", parsed.unknown[1]);
        assert_eq!("c", parsed.unknown[2]);
    }

    #[test]
    fn t_parsed_output_060() {
        let parsed = OptSpecs::new()
            .option("aaa", "bbb", OptValue::None)
            .option("aaa", "c", OptValue::None)
            .option("aaa", "d", OptValue::None)
            .option("aaa", "eee", OptValue::None)
            .getopt(["--bbb", "-cd", "--eee"]);

        let m: Vec<&Opt> = parsed.options_all("aaa").collect();
        assert_eq!("bbb", m[0].name);
        assert_eq!("c", m[1].name);
        assert_eq!("d", m[2].name);
        assert_eq!("eee", m[3].name);
    }

    #[test]
    fn t_parsed_output_070() {
        let parsed = OptSpecs::new()
            .flag(OptFlags::PrefixMatchLongOptions)
            .option("version", "version", OptValue::None)
            .option("verbose", "verbose", OptValue::None)
            .getopt(["--ver", "--verb", "--versi", "--verbose"]);

        assert_eq!("ver", parsed.unknown[0]);
        assert_eq!("verb", parsed.options_first("verbose").unwrap().name);
        assert_eq!("verbose", parsed.options_last("verbose").unwrap().name);
        assert_eq!("version", parsed.options_first("version").unwrap().id);
        assert_eq!("versi", parsed.options_first("version").unwrap().name);
    }

    #[test]
    fn t_parsed_output_080() {
        let parsed = OptSpecs::new()
            // .flag(OptFlags::PrefixMatchLongOptions) Must be commented!
            .option("version", "version", OptValue::None)
            .option("verbose", "verbose", OptValue::None)
            .getopt(["--version", "--ver", "--verb", "--versi", "--verbose"]);

        assert_eq!("ver", parsed.unknown[0]);
        assert_eq!("verb", parsed.unknown[1]);
        assert_eq!("versi", parsed.unknown[2]);
        assert_eq!("version", parsed.options_first("version").unwrap().name);
        assert_eq!("verbose", parsed.options_first("verbose").unwrap().name);
    }

    #[test]
    fn t_parsed_output_090() {
        let parsed = OptSpecs::new()
            .flag(OptFlags::OptionsEverywhere)
            .option("help", "h", OptValue::None)
            .option("file", "file", OptValue::Required)
            .getopt(["-h", "foo", "--file=123", "--", "bar", "--file", "456"]);

        assert_eq!("h", parsed.options_first("help").unwrap().name);
        assert_eq!("file", parsed.options_first("file").unwrap().name);
        assert_eq!(
            "123",
            parsed.options_first("file").unwrap().value.clone().unwrap()
        );

        assert_eq!(4, parsed.other.len());
        assert_eq!("foo", parsed.other[0]);
        assert_eq!("bar", parsed.other[1]);
        assert_eq!("--file", parsed.other[2]);
        assert_eq!("456", parsed.other[3]);
    }

    #[test]
    fn t_parsed_output_100() {
        let parsed = OptSpecs::new()
            .option("file", "file", OptValue::Required)
            .getopt(["--file=", "--file"]);

        assert_eq!(true, parsed.options_first("file").unwrap().value_required);
        assert_eq!(
            "",
            parsed.options_first("file").unwrap().value.clone().unwrap()
        );
        assert_eq!(None, parsed.options_last("file").unwrap().value);
    }

    #[test]
    fn t_parsed_output_110() {
        let parsed = OptSpecs::new()
            .option("file", "f", OptValue::Required)
            .option("debug", "d", OptValue::Required)
            .getopt(["-fx", "-d", "", "-f"]);

        assert_eq!(true, parsed.options_first("file").unwrap().value_required);
        assert_eq!(
            "x",
            parsed.options_first("file").unwrap().value.clone().unwrap()
        );
        assert_eq!(None, parsed.options_last("file").unwrap().value);
        assert_eq!(
            "",
            parsed
                .options_first("debug")
                .unwrap()
                .value
                .clone()
                .unwrap()
        );
    }

    #[test]
    fn t_parsed_output_120() {
        let parsed = OptSpecs::new()
            .option("file", "f", OptValue::Required)
            .option("debug", "d", OptValue::Required)
            .getopt(["-f123", "-d", "", "-f", "456", "-f"]);

        let f: Vec<&String> = parsed.options_value_all("file").collect();
        let d: Vec<&String> = parsed.options_value_all("debug").collect();

        assert_eq!(2, f.len());
        assert_eq!("123", f[0]);
        assert_eq!("456", f[1]);

        assert_eq!(1, d.len());
        assert_eq!("", d[0]);

        assert_eq!(None, parsed.options_last("file").unwrap().value);
        let m: Vec<&Opt> = parsed.required_value_missing().collect();
        assert_eq!(1, m.len());
        assert_eq!("f", m[0].name);
    }

    #[test]
    fn t_parsed_output_130() {
        let parsed = OptSpecs::new()
            .option("file", "file", OptValue::Required)
            .option("debug", "debug", OptValue::Required)
            .getopt(["--file=123", "--debug", "", "--file", "456", "--file"]);

        let f: Vec<&String> = parsed.options_value_all("file").collect();
        let d: Vec<&String> = parsed.options_value_all("debug").collect();

        assert_eq!(2, f.len());
        assert_eq!("123", f[0]);
        assert_eq!("456", f[1]);

        assert_eq!(1, d.len());
        assert_eq!("", d[0]);

        assert_eq!(None, parsed.options_last("file").unwrap().value);
        let m: Vec<&Opt> = parsed.required_value_missing().collect();
        assert_eq!(1, m.len());
        assert_eq!("file", m[0].name);
    }

    #[test]
    fn t_parsed_output_140() {
        let parsed = OptSpecs::new()
            .flag(OptFlags::OptionsEverywhere)
            .option("debug", "d", OptValue::Optional)
            .option("debug", "debug", OptValue::Optional)
            .getopt([
                "-d",
                "-d123",
                "-d",
                "--debug",
                "--debug=",
                "foo",
                "--debug=456",
                "-d",
            ]);

        let d: Vec<&Opt> = parsed.options_all("debug").collect();
        assert_eq!(7, d.len());

        let d: Vec<&String> = parsed.options_value_all("debug").collect();
        assert_eq!(3, d.len());
        assert_eq!("123", d[0]);
        assert_eq!("", d[1]);
        assert_eq!("456", d[2]);
        assert_eq!("123", parsed.options_value_first("debug").unwrap());
        assert_eq!("456", parsed.options_value_last("debug").unwrap());

        assert_eq!(None, parsed.options_value_first("not-at-all"));
        assert_eq!(None, parsed.options_value_last("not-at-all"));

        assert_eq!("foo", parsed.other[0]);
    }

    #[test]
    fn t_parsed_output_150() {
        let parsed = OptSpecs::new().limit_unknown_options(6).getopt([
            "-abcd",
            "-e",
            "--debug",
            "-x", // Won't be listed in unknown because of limit.
            "--",
            "--debug=",
            "foo",
            "--debug=456",
        ]);

        assert_eq!(0, parsed.options.len());
        assert_eq!(3, parsed.other.len());
        assert_eq!(6, parsed.unknown.len());
        assert_eq!(vec!["a", "b", "c", "d", "e", "debug"], parsed.unknown);
    }

    #[test]
    fn t_parsed_output_160() {
        let parsed = OptSpecs::new()
            .option("file", "file", OptValue::Required)
            .getopt(["--file", "--", "--", "--"]);

        assert_eq!(
            "--",
            parsed.options_first("file").unwrap().value.clone().unwrap()
        );
        assert_eq!(1, parsed.other.len());
        assert_eq!("--", parsed.other[0]);

        assert_eq!(0, parsed.required_value_missing().count());
    }

    #[test]
    fn t_parsed_output_170() {
        let parsed = OptSpecs::new().getopt(["foo", "bar"]);

        assert_eq!(None, parsed.options_first("not-at-all"));
        assert_eq!(None, parsed.options_last("not-at-all"));
    }

    #[test]
    fn t_parsed_output_180() {
        let parsed = OptSpecs::new()
            .limit_unknown_options(3)
            .option("bar", "bar", OptValue::None)
            .getopt(["-aaa", "--foo", "--foo", "--bar=", "--bar=", "-x"]);

        assert_eq!(3, parsed.unknown.len());
        assert_eq!("a", parsed.unknown[0]);
        assert_eq!("foo", parsed.unknown[1]);
        assert_eq!("bar=", parsed.unknown[2]);
    }

    #[test]
    fn t_parsed_output_190() {
        let parsed = OptSpecs::new()
            .option("äiti", "äiti", OptValue::Required)
            .option("€uro", "€uro", OptValue::Required)
            .getopt(["--äiti=ööö", "--€uro", "€€€", "--äiti", "ää", "--äiti"]);

        let a: Vec<&String> = parsed.options_value_all("äiti").collect();
        let e: Vec<&String> = parsed.options_value_all("€uro").collect();

        assert_eq!(2, a.len());
        assert_eq!("ööö", a[0]);
        assert_eq!("ää", a[1]);
        assert_eq!("ööö", parsed.options_value_first("äiti").unwrap());
        assert_eq!("ää", parsed.options_value_last("äiti").unwrap());

        assert_eq!(1, e.len());
        assert_eq!("€€€", e[0]);
        assert_eq!("€€€", parsed.options_value_first("€uro").unwrap());
        assert_eq!("€€€", parsed.options_value_last("€uro").unwrap());

        assert_eq!(None, parsed.options_last("äiti").unwrap().value);

        let m: Vec<&Opt> = parsed.required_value_missing().collect();
        assert_eq!(1, m.len());
        assert_eq!("äiti", m[0].name);
        assert_eq!(None, m[0].value);
    }

    #[test]
    fn t_parsed_output_195() {
        let parsed = OptSpecs::new().getopt(["-ä€", "--€uro", "äää", "€€€"]);

        assert_eq!(2, parsed.other.len());
        assert_eq!("äää", parsed.other[0]);
        assert_eq!("€€€", parsed.other[1]);

        assert_eq!(3, parsed.unknown.len());
        assert_eq!("ä", parsed.unknown[0]);
        assert_eq!("€", parsed.unknown[1]);
        assert_eq!("€uro", parsed.unknown[2]);
    }

    #[test]
    fn t_parsed_output_200() {
        let parsed = OptSpecs::new().limit_other_args(5).getopt(1..10);
        assert_eq!(5, parsed.other.len());
        assert_eq!(vec!["1", "2", "3", "4", "5"], parsed.other);
    }

    #[test]
    fn t_parsed_output_210() {
        let parsed = OptSpecs::new().limit_other_args(0).getopt(1..10);
        assert_eq!(0, parsed.other.len());
    }

    #[test]
    fn t_parsed_output_220() {
        let parsed = OptSpecs::new()
            .option("file", "f", OptValue::Required)
            .option("file", "file", OptValue::Required)
            .option("help", "help", OptValue::None)
            .limit_options(3)
            .limit_other_args(1)
            .limit_unknown_options(3)
            .getopt([
                "--unknown",
                "--help=",
                "-ab",
                "-f",
                "one",
                "-ftwo",
                "--file",
                "three",
                "--file",
                "four",
                "other1",
                "other2",
            ]);

        assert_eq!(3, parsed.options.len());
        assert_eq!(
            vec!["one", "two", "three"],
            parsed.options_value_all("file").collect::<Vec<&String>>()
        );

        assert_eq!(1, parsed.other.len());
        assert_eq!("other1", parsed.other[0]);

        assert_eq!(3, parsed.unknown.len());
        assert_eq!(vec!["unknown", "help=", "a"], parsed.unknown);
    }

    #[test]
    fn t_parsed_output_230() {
        let parsed = OptSpecs::new()
            .option("file", "f", OptValue::Required)
            .option("file", "file", OptValue::Required)
            .limit_options(3)
            .getopt(["-f", "one", "-ftwo", "--file=three", "--unknown"]);

        assert_eq!(
            vec!["one", "two", "three"],
            parsed.options_value_all("file").collect::<Vec<&String>>()
        );
        assert_eq!(1, parsed.unknown.len());
        assert_eq!("unknown", parsed.unknown[0]);
    }

    #[test]
    fn t_parsed_output_240() {
        let parsed = OptSpecs::new()
            .option("help", "h", OptValue::None)
            .limit_options(3)
            .getopt(["-xhhhh"]);

        assert_eq!(3, parsed.options.len());
        assert_eq!(true, parsed.options_first("help").is_some());
        assert_eq!(1, parsed.unknown.len());
        assert_eq!("x", parsed.unknown[0]);
    }

    #[test]
    fn t_parsed_output_250() {
        let parsed = OptSpecs::new()
            .option("help", "h", OptValue::None)
            .limit_options(3)
            .getopt(["-x", "-h", "-h", "-h", "-h"]);

        assert_eq!(3, parsed.options.len());
        assert_eq!(true, parsed.options_first("help").is_some());
        assert_eq!(1, parsed.unknown.len());
        assert_eq!("x", parsed.unknown[0]);
    }

    #[test]
    fn t_parsed_output_260() {
        let parsed = OptSpecs::new()
            .option("help", "h", OptValue::None)
            .limit_options(3)
            .getopt(["-x", "-h", "-h", "--", "-h", "-h"]);

        assert_eq!(2, parsed.options.len());
        assert_eq!(true, parsed.options_first("help").is_some());
        assert_eq!(2, parsed.other.len());
        assert_eq!(vec!["-h", "-h"], parsed.other);
        assert_eq!(1, parsed.unknown.len());
        assert_eq!("x", parsed.unknown[0]);
    }

    #[test]
    fn t_parsed_output_270() {
        let parsed = OptSpecs::new()
            .flag(OptFlags::OptionsEverywhere)
            .option("help", "h", OptValue::None)
            .option("file", "f", OptValue::Required)
            .limit_options(1)
            .limit_other_args(2)
            .limit_unknown_options(1)
            .getopt(["bar", "-habf", "123", "foo"]);

        // "123" must be parsed as "f" option's value even though it is
        // beyond limit_options.
        assert_eq!(true, parsed.options_first("help").is_some());
        assert_eq!(false, parsed.options_first("file").is_some());
        assert_eq!(2, parsed.other.len());
        assert_eq!("bar", parsed.other[0]);
        assert_eq!("foo", parsed.other[1]);
        assert_eq!(1, parsed.unknown.len());
        assert_eq!("a", parsed.unknown[0]);
    }

    #[test]
    fn t_parsed_output_280() {
        let parsed = OptSpecs::new()
            .flag(OptFlags::OptionsEverywhere)
            .option("help", "help", OptValue::None)
            .option("file", "file", OptValue::Required)
            .limit_options(1)
            .limit_other_args(2)
            .limit_unknown_options(1)
            .getopt(["bar", "--help", "-ab", "--file", "123", "foo"]);

        // "123" must be parsed as "--file" option's value even though
        // it is beyond limit_options.
        assert_eq!(true, parsed.options_first("help").is_some());
        assert_eq!(false, parsed.options_first("file").is_some());
        assert_eq!(2, parsed.other.len());
        assert_eq!("bar", parsed.other[0]);
        assert_eq!("foo", parsed.other[1]);
        assert_eq!(1, parsed.unknown.len());
        assert_eq!("a", parsed.unknown[0]);
    }
}<|MERGE_RESOLUTION|>--- conflicted
+++ resolved
@@ -123,15 +123,9 @@
 //!     name defines a long option which is entered like `--help` in the
 //!     command line.
 //!
-<<<<<<< HEAD
-//!  3. `value_type`: Whether or not this option accepts a value and is
-//!     the value optional or required. The argument is a variant of
-//!     enum [`OptValue`].
-=======
 //!  3. `value_type`: Whether or not this option accepts a value and if
 //!     the value is optional or required. The argument is a variant of
-//!     enum [`OptValueType`].
->>>>>>> 628192a2
+//!     enum [`OptValue`].
 //!
 //! The [`flag`](OptSpecs::flag) method above adds a configuration flag
 //! for the command-line parser. It is a variant of enum [`OptFlags`].
